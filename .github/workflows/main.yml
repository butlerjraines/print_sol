name: Deploy Node.js to Digital Ocean


env:
  HOST: '208.68.37.53'
  USERNAME: 'root' 
  PASSWORD: 'mdmj9ZLQT3Z,sve' 

on: 
  push:
    branches: [ main ]
    paths-ignore:
      # Do not trigger on changes to .github directory
      - ".github/**"
  pull_request:
    branches: [ main ]
    paths-ignore:
      # Do not trigger on changes to .github directory or .gitignore file
      - ".github/**"
      - '.gitignore'

jobs:
  deploy:
    runs-on: ubuntu-latest
    steps:
    - name: Checkout code
      uses: actions/checkout@v3
    
    - name: Debug information
      run: |
        echo "Current directory: $(pwd)"
        echo "Directory contents:"
        ls -la
    
    - name: Use Node.js
      uses: actions/setup-node@v3
      with:
        node-version: '18'  # Specify your Node.js version
        
    - name: Install dependencies
      run: npm ci
      
    #- name: Run tests
      #run: npm test
      
    - name: Build project
      run: npm run build --if-present
    
    - name: Install sshpass
      run: sudo apt-get install sshpass
    
    - name: Deploy to Digital Ocean
      run: |
<<<<<<< HEAD
        sshpass -p ${{ env.PASSWORD }} rsync -avz --delete -e "ssh -o StrictHostKeyChecking=no" --chown=cat:cat ./ ${{ env.USERNAME }}@${{ env.HOST }}:/var/www/print/
=======
        sshpass -p ${{ env.PASSWORD }} rsync -avz --delete -e "ssh -o StrictHostKeyChecking=no" --chown=${{ env.USERNAME }}:${{ env.USERNAME }} ./ ${{ env.USERNAME }}@${{ env.HOST }}:/var/www/print/
>>>>>>> 88fb58b9
        sshpass -p ${{ env.PASSWORD }} ssh -o StrictHostKeyChecking=no ${{ env.USERNAME }}@${{ env.HOST }} << EOF
          cd /var/www/print
          npm install --production
          pm2 restart print-rewards || pm2 start /var/www/print/app.js --name print-rewards
          sudo systemctl restart nginx
        EOF
    


   


   <|MERGE_RESOLUTION|>--- conflicted
+++ resolved
@@ -51,11 +51,7 @@
     
     - name: Deploy to Digital Ocean
       run: |
-<<<<<<< HEAD
-        sshpass -p ${{ env.PASSWORD }} rsync -avz --delete -e "ssh -o StrictHostKeyChecking=no" --chown=cat:cat ./ ${{ env.USERNAME }}@${{ env.HOST }}:/var/www/print/
-=======
         sshpass -p ${{ env.PASSWORD }} rsync -avz --delete -e "ssh -o StrictHostKeyChecking=no" --chown=${{ env.USERNAME }}:${{ env.USERNAME }} ./ ${{ env.USERNAME }}@${{ env.HOST }}:/var/www/print/
->>>>>>> 88fb58b9
         sshpass -p ${{ env.PASSWORD }} ssh -o StrictHostKeyChecking=no ${{ env.USERNAME }}@${{ env.HOST }} << EOF
           cd /var/www/print
           npm install --production
